﻿<Project Sdk="Microsoft.NET.Sdk">

  <!-- Target frameworks -->
  <PropertyGroup>
    <TargetFrameworks>netstandard2.0;net6.0;net7.0;net8.0;net9.0</TargetFrameworks>
  </PropertyGroup>

  <!-- Package properties -->
  <PropertyGroup>
    <IsPackable>true</IsPackable>
    <PackageOutputPath>../../package</PackageOutputPath>
    <GenerateDocumentationFile>true</GenerateDocumentationFile>
  </PropertyGroup>

  <!-- Package metadata -->
  <PropertyGroup>
    <PackageId>thinker227.TextMappingUtils</PackageId>
<<<<<<< HEAD
    <PackageVersion>1.1.0</PackageVersion>
=======
    <PackageVersion>1.1.1</PackageVersion>
>>>>>>> df64e905
    <Description>
      A couple utilities for mapping between text and line/character positions.
    </Description>
    <Copyright>thinker227 2025</Copyright>
    <Authors>thinker227</Authors>
    <PackageTags>text utility</PackageTags>
    <PackageReadmeFile>package-readme.md</PackageReadmeFile>
    <PackageLicenseFile>license.txt</PackageLicenseFile>
    <RepositoryType>git</RepositoryType>
    <RepositoryUrl>https://github.com/thinker227/text-mapping-utils</RepositoryUrl>
  </PropertyGroup>

  <!-- Include additional files -->
  <ItemGroup>
    <None Include="./package-readme.md" Pack="true" PackagePath="/" />
    <None Include="../../license.txt" Pack="true" PackagePath="/" />
  </ItemGroup>

  <!-- Polyfills -->
  <ItemGroup>
    <PackageReference Include="PolySharp" Version="1.14.1">
      <IncludeAssets>runtime; build; native; contentfiles; analyzers; buildtransitive</IncludeAssets>
      <PrivateAssets>all</PrivateAssets>
    </PackageReference>
  </ItemGroup>

  <!-- Additional polyfill libraries for netstandard2.0 -->
  <ItemGroup Condition="'$(TargetFramework)' == 'netstandard2.0'">
    <PackageReference Include="System.Memory" Version="4.6.0" />
    <PackageReference Include="System.Collections.Immutable" Version="5.0.0" />
    <PackageReference Include="Microsoft.Bcl.HashCode" Version="6.0.0" />
  </ItemGroup>

</Project><|MERGE_RESOLUTION|>--- conflicted
+++ resolved
@@ -15,11 +15,7 @@
   <!-- Package metadata -->
   <PropertyGroup>
     <PackageId>thinker227.TextMappingUtils</PackageId>
-<<<<<<< HEAD
-    <PackageVersion>1.1.0</PackageVersion>
-=======
     <PackageVersion>1.1.1</PackageVersion>
->>>>>>> df64e905
     <Description>
       A couple utilities for mapping between text and line/character positions.
     </Description>
